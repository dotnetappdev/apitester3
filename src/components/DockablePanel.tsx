--- conflicted
+++ resolved
@@ -10,12 +10,8 @@
   children?: React.ReactNode;
   stackable?: boolean;
   stackIndex?: number;
-<<<<<<< HEAD
-  // onStackOrderChange intentionally removed - not used
-=======
   onStackOrderChange?: (newIndex: number) => void;
   hideDockingControls?: boolean;
->>>>>>> 9ee9aa58
 }
 
 export const DockablePanel: React.FC<DockablePanelProps> = ({
@@ -28,12 +24,8 @@
   children,
   stackable = false,
   stackIndex = 0,
-<<<<<<< HEAD
-  
-=======
   onStackOrderChange,
   hideDockingControls = false
->>>>>>> 9ee9aa58
 }) => {
   const [mode, setMode] = useState<'bottom' | 'right' | 'left' | 'top' | 'floating'>(floating ? 'floating' : defaultDock);
   const [pos, setPos] = useState({ x: 120, y: 120 });
