import React, { useState, useEffect } from 'react';
import { DatabaseManager, User, Collection, Request, TestResult } from '../database/DatabaseManager';
import { AuthManager } from '../auth/AuthManager';
import { SettingsManager } from '../settings/SettingsManager';
import { LoginDialog } from './LoginDialog';
import { EnhancedSidebar } from './EnhancedSidebar';
import { EnhancedRequestPanel } from './EnhancedRequestPanel';
import { ResponsePanel } from './ResponsePanel';
import { SettingsDialog } from './SettingsDialog';
import { ImportExportDialog } from './ImportExportDialog';
<<<<<<< HEAD
=======
import { DocumentationDialog } from './DocumentationDialog';
>>>>>>> 931516d4
import { Splitter } from './Splitter';
import { ApiClient } from '../utils/api';
import { ApiResponse } from '../types';
import { TestSuite } from '../testing/TestRunner';

export const EnhancedApp: React.FC = () => {
  // Core state
  const [isInitialized, setIsInitialized] = useState(false);
  const [currentUser, setCurrentUser] = useState<User | null>(null);
  const [collections, setCollections] = useState<Collection[]>([]);
  const [activeRequest, setActiveRequest] = useState<Request | null>(null);
  const [response, setResponse] = useState<ApiResponse | null>(null);
  const [isLoading, setIsLoading] = useState(false);
  
  // UI state
  const [showSettings, setShowSettings] = useState(false);
  const [showImportExport, setShowImportExport] = useState<'import' | 'export' | null>(null);
<<<<<<< HEAD
=======
  const [showDocumentation, setShowDocumentation] = useState(false);
  const [documentationType, setDocumentationType] = useState<'overview' | 'unit-testing' | null>(null);
>>>>>>> 931516d4
  const [splitterPosition, setSplitterPosition] = useState(50);
  const [theme, setTheme] = useState<'dark' | 'light'>('dark');
  const [enableSyntaxHighlighting, setEnableSyntaxHighlighting] = useState(true);
  const [enableTestExplorer, setEnableTestExplorer] = useState(true);
  
  // Test results and test suites
  const [testResults, setTestResults] = useState<Map<number, TestResult[]>>(new Map());
  const [testSuites] = useState<TestSuite[]>([]);
  
  // Managers
  const [dbManager] = useState(() => new DatabaseManager());
  const [authManager] = useState(() => AuthManager.getInstance(dbManager));
  const [settingsManager] = useState(() => SettingsManager.getInstance());

  // Initialize the application
  useEffect(() => {
    const initialize = async () => {
      try {
        await dbManager.initialize();
        
        // Load settings
        const settings = settingsManager.getSettings();
        setTheme(settings.theme);
        setEnableSyntaxHighlighting(settings.enableSyntaxHighlighting);
        setEnableTestExplorer(settings.enableTestExplorer);
        setSplitterPosition(settings.splitterPosition);
        
        // Apply theme to body
        document.body.className = settings.theme === 'light' ? 'light-theme' : '';
        
        setIsInitialized(true);
      } catch (error) {
        console.error('Failed to initialize application:', error);
      }
    };

    initialize();
  }, [dbManager, settingsManager]);

  // Listen for auth changes
  useEffect(() => {
    const unsubscribe = authManager.onSessionChange((session) => {
      setCurrentUser(session?.user || null);
      if (session?.user) {
        loadUserCollections(session.user.id);
      } else {
        setCollections([]);
        setActiveRequest(null);
        setResponse(null);
      }
    });

    return unsubscribe;
  }, [authManager]);

  // Listen for settings changes
  useEffect(() => {
    const unsubscribe = settingsManager.onSettingsChange((settings) => {
      setTheme(settings.theme);
      setEnableSyntaxHighlighting(settings.enableSyntaxHighlighting);
      setEnableTestExplorer(settings.enableTestExplorer);
      setSplitterPosition(settings.splitterPosition);
      
      // Apply theme to body
      document.body.className = settings.theme === 'light' ? 'light-theme' : '';
    });

    return unsubscribe;
  }, [settingsManager]);

<<<<<<< HEAD
  // Listen for menu events from electron
  useEffect(() => {
    if (typeof window !== 'undefined' && (window as any).electronAPI) {
      // Menu event handlers
=======
  // Listen for menu events from Electron
  useEffect(() => {
    if (typeof window !== 'undefined' && (window as any).electronAPI) {
      // Menu event handlers for import/export
>>>>>>> 931516d4
      const handleMenuImportCollection = () => setShowImportExport('import');
      const handleMenuExportCollection = () => setShowImportExport('export');
      const handleMenuNewCollection = () => handleNewCollection();

<<<<<<< HEAD
      // Set up listeners
      (window as any).electronAPI.onMenuImportCollection(handleMenuImportCollection);
      (window as any).electronAPI.onMenuExportCollection(handleMenuExportCollection);
      (window as any).electronAPI.onMenuNewCollection(handleMenuNewCollection);

      // Cleanup
      return () => {
        (window as any).electronAPI.removeAllListeners('menu-import-collection');
        (window as any).electronAPI.removeAllListeners('menu-export-collection');
        (window as any).electronAPI.removeAllListeners('menu-new-collection');
=======
      // Handle documentation menu events
      const handleMenuShowOverview = () => {
        setDocumentationType('overview');
        setShowDocumentation(true);
      };

      const handleMenuShowUnitTesting = () => {
        setDocumentationType('unit-testing');
        setShowDocumentation(true);
      };

      // Set up listeners
      (window as any).electronAPI.onMenuImportCollection?.(handleMenuImportCollection);
      (window as any).electronAPI.onMenuExportCollection?.(handleMenuExportCollection);
      (window as any).electronAPI.onMenuNewCollection?.(handleMenuNewCollection);
      (window as any).electronAPI.onMenuShowOverview?.(handleMenuShowOverview);
      (window as any).electronAPI.onMenuShowUnitTesting?.(handleMenuShowUnitTesting);

      // Cleanup
      return () => {
        (window as any).electronAPI.removeAllListeners?.('menu-import-collection');
        (window as any).electronAPI.removeAllListeners?.('menu-export-collection');
        (window as any).electronAPI.removeAllListeners?.('menu-new-collection');
        (window as any).electronAPI.removeAllListeners?.('menu-show-overview');
        (window as any).electronAPI.removeAllListeners?.('menu-show-unit-testing');
>>>>>>> 931516d4
      };
    }
  }, []);

  const loadUserCollections = async (userId: number) => {
    try {
      const userCollections = await dbManager.getUserCollections(userId);
      
      // Load requests for each collection
      const collectionsWithRequests = await Promise.all(
        userCollections.map(async (collection) => {
          const requests = await dbManager.getCollectionRequests(collection.id);
          return { ...collection, requests };
        })
      );
      
      setCollections(collectionsWithRequests);
    } catch (error) {
      console.error('Failed to load collections:', error);
    }
  };

  const handleLogin = (user: User) => {
    setCurrentUser(user);
  };

  const handleRequestSelect = (request: Request) => {
    setActiveRequest(request);
    setResponse(null);
  };

  const handleRequestChange = async (updatedRequest: Request) => {
    try {
      await dbManager.updateRequest(updatedRequest.id, updatedRequest);
      setActiveRequest(updatedRequest);
      
      // Update in collections
      setCollections(prev => prev.map(collection => ({
        ...collection,
        requests: collection.requests?.map(req => 
          req.id === updatedRequest.id ? updatedRequest : req
        ) || []
      })));
    } catch (error) {
      console.error('Failed to update request:', error);
    }
  };

  const handleSendRequest = async () => {
    if (!activeRequest) return;

    setIsLoading(true);
    setResponse(null);

    try {
      // Convert database format to API format
      const apiRequest = {
        id: activeRequest.id.toString(),
        name: activeRequest.name,
        method: activeRequest.method as any,
        url: activeRequest.url,
        headers: activeRequest.headers ? JSON.parse(activeRequest.headers) : {},
        body: activeRequest.body,
        params: activeRequest.params ? JSON.parse(activeRequest.params) : {},
        auth: activeRequest.auth ? JSON.parse(activeRequest.auth) : { type: 'none' }
      };

      const response = await ApiClient.makeRequest(apiRequest);
      setResponse(response);

      // Save test result
      if (activeRequest.tests) {
        const testResult = {
          requestId: activeRequest.id,
          status: response.status >= 200 && response.status < 300 ? 'pass' as const : 'fail' as const,
          responseTime: response.responseTime,
          statusCode: response.status,
          message: response.status >= 400 ? 'Request failed' : 'Request succeeded'
        };

        await dbManager.saveTestResult(testResult);
        await loadTestResults(activeRequest.id);
      }
    } catch (error) {
      console.error('Request failed:', error);
      
      const errorResponse: ApiResponse = {
        status: 0,
        statusText: 'Network Error',
        headers: {},
        data: { error: error instanceof Error ? error.message : 'Unknown error' },
        responseTime: 0,
        size: 0
      };
      
      setResponse(errorResponse);
    } finally {
      setIsLoading(false);
    }
  };

  const handleNewRequest = async () => {
    if (!currentUser || collections.length === 0) return;

    const newRequest = {
      collectionId: collections[0].id,
      name: 'New Request',
      method: 'GET',
      url: '',
      headers: JSON.stringify({}),
      body: '',
      params: JSON.stringify({}),
      auth: JSON.stringify({ type: 'none' })
    };

    try {
      const requestId = await dbManager.createRequest(newRequest);
      const createdRequest = { ...newRequest, id: requestId, createdAt: new Date().toISOString(), updatedAt: new Date().toISOString() };
      
      setActiveRequest(createdRequest);
      await loadUserCollections(currentUser.id);
    } catch (error) {
      console.error('Failed to create request:', error);
    }
  };

  const handleNewCollection = async () => {
    if (!currentUser) return;

    const name = prompt('Collection name:');
    if (!name) return;

    try {
      const collectionId = await dbManager.createCollection(name, '', currentUser.id);
      await loadUserCollections(currentUser.id);
    } catch (error) {
      console.error('Failed to create collection:', error);
    }
  };

  const loadTestResults = async (requestId: number) => {
    try {
      const results = await dbManager.getTestResults(requestId);
      setTestResults(prev => new Map(prev).set(requestId, results));
    } catch (error) {
      console.error('Failed to load test results:', error);
    }
  };

  const handleRunTest = async (requestId: number): Promise<TestResult> => {
    const request = collections.flatMap(c => c.requests || []).find(r => r.id === requestId);
    if (!request) throw new Error('Request not found');

    // Temporarily set as active and run
    const originalActive = activeRequest;
    setActiveRequest(request);
    await handleSendRequest();
    setActiveRequest(originalActive);

    // Return latest test result
    const results = await dbManager.getTestResults(requestId, 1);
    return results[0];
  };

  const handleRunAllTests = async (): Promise<TestResult[]> => {
    const allRequests = collections.flatMap(c => c.requests || []);
    const results: TestResult[] = [];

    for (const request of allRequests) {
      if (request.tests) {
        try {
          const result = await handleRunTest(request.id);
          results.push(result);
        } catch (error) {
          console.error(`Failed to run test for ${request.name}:`, error);
        }
      }
    }

    return results;
  };

  const handleExportCollections = async (selectedCollections: Collection[], selectedTestSuites: TestSuite[]) => {
    if (!currentUser) return;

    try {
      const result = await (window as any).electronAPI.exportCollection({
        collections: selectedCollections,
        testSuites: selectedTestSuites,
        exportedBy: currentUser.username
      });

      if (result.success) {
        console.log('Export successful:', result.stats);
        // Could show a success notification here
      } else if (result.error) {
        console.error('Export failed:', result.error);
        // Could show an error notification here
      }
    } catch (error) {
      console.error('Export failed:', error);
    }
  };

  const handleImportCollections = async (importData: any, _options: any) => {
    if (!currentUser) return;

    try {
      // Create collections in the database
      for (const collection of importData.collections) {
        const collectionId = await dbManager.createCollection(
          collection.name,
          collection.description || '',
          collection.ownerId
        );

        // Create requests for this collection
        if (collection.requests) {
          for (const request of collection.requests) {
            await dbManager.createRequest({
              ...request,
              collectionId: collectionId
            });
          }
        }
      }

      // Reload collections to show imported data
      await loadUserCollections(currentUser.id);
      
      console.log('Import successful');
      // Could show a success notification here
    } catch (error) {
      console.error('Import failed:', error);
      // Could show an error notification here
    }
  };

  if (!isInitialized) {
    return (
      <div className="app-loading">
        <div className="spinner"></div>
        <p>Initializing API Tester 3...</p>
      </div>
    );
  }

  if (!currentUser) {
    return (
      <LoginDialog
        authManager={authManager}
        onLogin={handleLogin}
      />
    );
  }

  return (
    <div className="app-container enhanced">
      <div className="main-layout">
        <EnhancedSidebar
          user={currentUser}
          collections={collections}
          onRequestSelect={handleRequestSelect}
          onNewRequest={handleNewRequest}
          onNewCollection={handleNewCollection}
          activeRequest={activeRequest}
          testResults={testResults}
          onRunTest={handleRunTest}
          onRunAllTests={handleRunAllTests}
          onUserProfile={() => {/* TODO: Profile dialog */}}
          onSettings={() => setShowSettings(true)}
          enableTestExplorer={enableTestExplorer}
        />

        <div className="content-area">
          {activeRequest ? (
            <Splitter
              split="vertical"
              defaultSize={splitterPosition}
              onSizeChange={(size) => {
                setSplitterPosition(size);
                settingsManager.updateSettings({ splitterPosition: size });
              }}
            >
              <EnhancedRequestPanel
                request={activeRequest}
                onRequestChange={handleRequestChange}
                onSendRequest={handleSendRequest}
                isLoading={isLoading}
                enableSyntaxHighlighting={enableSyntaxHighlighting}
                theme={theme}
              />
              <ResponsePanel
                response={response}
                isLoading={isLoading}
              />
            </Splitter>
          ) : (
            <div className="welcome-screen">
              <div className="welcome-content">
                <h1>Welcome to API Tester 3</h1>
                <p>Professional API testing tool with enterprise features</p>
                <div className="welcome-actions">
                  <button className="btn btn-primary" onClick={handleNewRequest}>
                    Create New Request
                  </button>
                  <button className="btn btn-secondary" onClick={handleNewCollection}>
                    Create Collection
                  </button>
                </div>
              </div>
            </div>
          )}
        </div>
      </div>

      {showSettings && (
        <SettingsDialog
          isOpen={showSettings}
          onClose={() => setShowSettings(false)}
          settingsManager={settingsManager}
        />
      )}

      {showImportExport && currentUser && (
        <ImportExportDialog
          isOpen={true}
          mode={showImportExport}
          currentUser={currentUser}
          collections={collections}
          testSuites={testSuites}
          onClose={() => setShowImportExport(null)}
          onImport={handleImportCollections}
          onExport={handleExportCollections}
        />
      )}
<<<<<<< HEAD
=======

      {showDocumentation && (
        <DocumentationDialog
          isOpen={showDocumentation}
          onClose={() => {
            setShowDocumentation(false);
            setDocumentationType(null);
          }}
          documentType={documentationType}
        />
      )}
>>>>>>> 931516d4
    </div>
  );
};<|MERGE_RESOLUTION|>--- conflicted
+++ resolved
@@ -8,10 +8,7 @@
 import { ResponsePanel } from './ResponsePanel';
 import { SettingsDialog } from './SettingsDialog';
 import { ImportExportDialog } from './ImportExportDialog';
-<<<<<<< HEAD
-=======
 import { DocumentationDialog } from './DocumentationDialog';
->>>>>>> 931516d4
 import { Splitter } from './Splitter';
 import { ApiClient } from '../utils/api';
 import { ApiResponse } from '../types';
@@ -29,11 +26,8 @@
   // UI state
   const [showSettings, setShowSettings] = useState(false);
   const [showImportExport, setShowImportExport] = useState<'import' | 'export' | null>(null);
-<<<<<<< HEAD
-=======
   const [showDocumentation, setShowDocumentation] = useState(false);
   const [documentationType, setDocumentationType] = useState<'overview' | 'unit-testing' | null>(null);
->>>>>>> 931516d4
   const [splitterPosition, setSplitterPosition] = useState(50);
   const [theme, setTheme] = useState<'dark' | 'light'>('dark');
   const [enableSyntaxHighlighting, setEnableSyntaxHighlighting] = useState(true);
@@ -104,33 +98,14 @@
     return unsubscribe;
   }, [settingsManager]);
 
-<<<<<<< HEAD
-  // Listen for menu events from electron
-  useEffect(() => {
-    if (typeof window !== 'undefined' && (window as any).electronAPI) {
-      // Menu event handlers
-=======
   // Listen for menu events from Electron
   useEffect(() => {
     if (typeof window !== 'undefined' && (window as any).electronAPI) {
       // Menu event handlers for import/export
->>>>>>> 931516d4
       const handleMenuImportCollection = () => setShowImportExport('import');
       const handleMenuExportCollection = () => setShowImportExport('export');
       const handleMenuNewCollection = () => handleNewCollection();
 
-<<<<<<< HEAD
-      // Set up listeners
-      (window as any).electronAPI.onMenuImportCollection(handleMenuImportCollection);
-      (window as any).electronAPI.onMenuExportCollection(handleMenuExportCollection);
-      (window as any).electronAPI.onMenuNewCollection(handleMenuNewCollection);
-
-      // Cleanup
-      return () => {
-        (window as any).electronAPI.removeAllListeners('menu-import-collection');
-        (window as any).electronAPI.removeAllListeners('menu-export-collection');
-        (window as any).electronAPI.removeAllListeners('menu-new-collection');
-=======
       // Handle documentation menu events
       const handleMenuShowOverview = () => {
         setDocumentationType('overview');
@@ -156,7 +131,6 @@
         (window as any).electronAPI.removeAllListeners?.('menu-new-collection');
         (window as any).electronAPI.removeAllListeners?.('menu-show-overview');
         (window as any).electronAPI.removeAllListeners?.('menu-show-unit-testing');
->>>>>>> 931516d4
       };
     }
   }, []);
@@ -493,20 +467,14 @@
           onExport={handleExportCollections}
         />
       )}
-<<<<<<< HEAD
-=======
 
       {showDocumentation && (
         <DocumentationDialog
           isOpen={showDocumentation}
-          onClose={() => {
-            setShowDocumentation(false);
-            setDocumentationType(null);
-          }}
+          onClose={() => setShowDocumentation(false)}
           documentType={documentationType}
         />
       )}
->>>>>>> 931516d4
     </div>
   );
 };