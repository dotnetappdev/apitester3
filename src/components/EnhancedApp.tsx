import React, { useState, useEffect } from 'react';
<<<<<<< HEAD
import { DatabaseManager, User, Collection, Request, TestResult, Project } from '../database/DatabaseManager';
=======
import { DatabaseManager, User, Collection, Request, TestResult, Team } from '../database/DatabaseManager';
>>>>>>> 8afc58aa
import { AuthManager } from '../auth/AuthManager';
import { SettingsManager } from '../settings/SettingsManager';
import { LoginDialog } from './LoginDialog';
import { EnhancedSidebar } from './EnhancedSidebar';
import { ProjectExplorer } from './ProjectExplorer';
import { EnhancedRequestPanel } from './EnhancedRequestPanel';
import { ResponsePanel } from './ResponsePanel';
import { SettingsDialog } from './SettingsDialog';
import { ImportExportDialog } from './ImportExportDialog';
import { DocumentationDialog } from './DocumentationDialog';
import { InputDialog } from './InputDialog';
import { CodeGenerationDialog } from './CodeGenerationDialog';
import { RequestDialog } from './RequestDialog';
import { TestSuiteDialog } from './TestSuiteDialog';
import { ConfirmDialog } from './ConfirmDialog';
import { TeamManager } from './TeamManager';
import { CollectionIcon } from './ModernButton';
import { Splitter } from './Splitter';
import { DockableLayout } from './DockableLayout';
import { ApiClient } from '../utils/api';
import { ApiResponse } from '../types';
import { TestSuite, TestExecutionResult } from '../testing/TestRunner';
import { UITestSuite, UITestExecutionResult, UITestRunner } from '../testing/UITestRunner';
import { useRealTimeData } from '../hooks/useRealTimeData';

export const EnhancedApp: React.FC = () => {
  // Core state
  const [isInitialized, setIsInitialized] = useState(false);
  const [currentUser, setCurrentUser] = useState<User | null>(null);
  const [projects, setProjects] = useState<Project[]>([]);
  const [collections, setCollections] = useState<Collection[]>([]);
  const [teams, setTeams] = useState<Team[]>([]);
  const [users, setUsers] = useState<User[]>([]);
  const [activeRequest, setActiveRequest] = useState<Request | null>(null);
  const [response, setResponse] = useState<ApiResponse | null>(null);
  const [isLoading, setIsLoading] = useState(false);
  
  // UI state
  const [viewMode, setViewMode] = useState<'projects' | 'collections'>('projects'); // New view mode toggle
  const [showSettings, setShowSettings] = useState(false);
  const [showImportExport, setShowImportExport] = useState<'import' | 'export' | null>(null);
  const [showDocumentation, setShowDocumentation] = useState(false);
  const [showNewCollectionDialog, setShowNewCollectionDialog] = useState(false);
  const [showNewProjectDialog, setShowNewProjectDialog] = useState(false); // New project dialog
  const [showCodeGeneration, setShowCodeGeneration] = useState(false);
  const [showTeamManager, setShowTeamManager] = useState(false);
  const [documentationType, setDocumentationType] = useState<'overview' | 'unit-testing' | null>(null);
  
  // Request and Test CRUD dialogs
  const [showRequestDialog, setShowRequestDialog] = useState(false);
  const [showTestSuiteDialog, setShowTestSuiteDialog] = useState(false);
  const [showDeleteConfirm, setShowDeleteConfirm] = useState(false);
  const [editingRequest, setEditingRequest] = useState<Request | null>(null);
  const [editingTestSuite, setEditingTestSuite] = useState<any | null>(null);
  const [deleteTarget, setDeleteTarget] = useState<{type: 'request' | 'testSuite' | 'collection', id: number, name: string} | null>(null);
  const [splitterPosition, setSplitterPosition] = useState(50);
  const [theme, setTheme] = useState<'dark' | 'light'>('dark');
  const [enableSyntaxHighlighting, setEnableSyntaxHighlighting] = useState(true);
  const [enableTestExplorer, setEnableTestExplorer] = useState(true);
  
  // Test results and test suites
  const [testResults, setTestResults] = useState<Map<number, TestResult[]>>(new Map());
  const [testSuites] = useState<TestSuite[]>([]);
  const [testExecutionResults, setTestExecutionResults] = useState<Map<number, TestExecutionResult[]>>(new Map());
  
  // UI Test suites and results
  const [uiTestSuites, setUITestSuites] = useState<Map<string, UITestSuite>>(new Map());
  const [uiTestExecutionResults, setUITestExecutionResults] = useState<Map<string, UITestExecutionResult[]>>(new Map());
  
  // Managers
  const [dbManager] = useState(() => new DatabaseManager());
  const [authManager] = useState(() => AuthManager.getInstance(dbManager));
  const [settingsManager] = useState(() => SettingsManager.getInstance());
  const { subscribeToUpdates, broadcastUpdate, updateDataCache } = useRealTimeData();

  // Computed values for test explorer
  const testSuitesMap = new Map<number, TestSuite>(
    testSuites.map(suite => [suite.requestId, suite])
  );

  // Initialize the application
  useEffect(() => {
    const initialize = async () => {
      try {
        await dbManager.initialize();
        
        // Load settings
        const settings = settingsManager.getSettings();
        setTheme(settings.theme);
        setEnableSyntaxHighlighting(settings.enableSyntaxHighlighting);
        setEnableTestExplorer(settings.enableTestExplorer);
        setSplitterPosition(settings.splitterPosition);
        
        // Apply theme to body
        document.body.className = settings.theme === 'light' ? 'light-theme' : '';
        
        setIsInitialized(true);
      } catch (error) {
        console.error('Failed to initialize application:', error);
      }
    };

    initialize();
  }, [dbManager, settingsManager]);

  // Listen for auth changes
  useEffect(() => {
    const unsubscribe = authManager.onSessionChange((session) => {
      setCurrentUser(session?.user || null);
      if (session?.user) {
        loadUserCollections(session.user.id);
<<<<<<< HEAD
        
        // Initialize with sample UI test suite for demonstration
        const sampleUITestSuite: UITestSuite = {
          id: 'sample_ui_test_' + Date.now(),
          name: 'Sample UI Tests',
          projectId: 1, // Associate with first project if available
          testCases: [
            {
              id: 'test_homepage_' + Date.now(),
              name: 'Homepage Loads Correctly',
              description: 'Verify that the homepage loads and displays correctly',
              enabled: true,
              script: `// Sample UI Test - Homepage
await page.goto('https://example.com');
await page.waitForLoadState('networkidle');

// Check page title
assert.assertPageTitle('Example Domain', 'Page should have correct title');

// Check main heading
assert.assertElementExists('h1', 'Page should have a main heading');
assert.assertElementText('h1', 'Example Domain', 'Heading should display correct text');

// Check if the page is visible
assert.assertElementVisible('h1', 'Heading should be visible to users');

console.log('Homepage test completed successfully');`,
              timeout: 30000,
              browser: 'chromium',
              headless: true,
              viewport: { width: 1280, height: 720 },
              tags: ['smoke', 'homepage'],
              captureScreenshot: 'on-failure'
            }
          ]
        };
        
        const initialUITestSuites = new Map<string, UITestSuite>();
        initialUITestSuites.set(sampleUITestSuite.id, sampleUITestSuite);
        setUITestSuites(initialUITestSuites);
=======
        loadUserTeams(session.user.id);
        loadAllUsers(); // Load all users for team management
>>>>>>> 8afc58aa
      } else {
        setCollections([]);
        setTeams([]);
        setUsers([]);
        setActiveRequest(null);
        setResponse(null);
        setUITestSuites(new Map());
        setUITestExecutionResults(new Map());
      }
    });

    return unsubscribe;
  }, [authManager]);

  // Listen for settings changes
  useEffect(() => {
    const unsubscribe = settingsManager.onSettingsChange((settings) => {
      setTheme(settings.theme);
      setEnableSyntaxHighlighting(settings.enableSyntaxHighlighting);
      setEnableTestExplorer(settings.enableTestExplorer);
      setSplitterPosition(settings.splitterPosition);
      
      // Apply theme to body
      document.body.className = settings.theme === 'light' ? 'light-theme' : '';
    });

    return unsubscribe;
  }, [settingsManager]);

  // Listen for menu events from Electron
  useEffect(() => {
    if (typeof window !== 'undefined' && (window as any).electronAPI) {
      // Menu event handlers for import/export
      const handleMenuImportCollection = () => setShowImportExport('import');
      const handleMenuExportCollection = () => setShowImportExport('export');
      const handleMenuNewCollection = () => handleNewCollection();

      // Handle documentation menu events
      const handleMenuShowOverview = () => {
        setDocumentationType('overview');
        setShowDocumentation(true);
      };

      const handleMenuShowUnitTesting = () => {
        setDocumentationType('unit-testing');
        setShowDocumentation(true);
      };

      const handleMenuCodeGeneration = () => {
        setShowCodeGeneration(true);
      };

      // Set up listeners
      (window as any).electronAPI.onMenuImportCollection?.(handleMenuImportCollection);
      (window as any).electronAPI.onMenuExportCollection?.(handleMenuExportCollection);
      (window as any).electronAPI.onMenuNewCollection?.(handleMenuNewCollection);
      (window as any).electronAPI.onMenuShowOverview?.(handleMenuShowOverview);
      (window as any).electronAPI.onMenuShowUnitTesting?.(handleMenuShowUnitTesting);
      (window as any).electronAPI.onMenuCodeGeneration?.(handleMenuCodeGeneration);

      // Cleanup
      return () => {
        (window as any).electronAPI.removeAllListeners?.('menu-import-collection');
        (window as any).electronAPI.removeAllListeners?.('menu-export-collection');
        (window as any).electronAPI.removeAllListeners?.('menu-new-collection');
        (window as any).electronAPI.removeAllListeners?.('menu-show-overview');
        (window as any).electronAPI.removeAllListeners?.('menu-show-unit-testing');
        (window as any).electronAPI.removeAllListeners?.('menu-code-generation');
      };
    }
  }, []);

  // Subscribe to real-time data updates
  useEffect(() => {
    const unsubscribe = subscribeToUpdates((event) => {
      console.log('Real-time update received:', event);
      
      switch (event.type) {
        case 'collection_updated':
          const updatedCollection = event.data as Collection;
          setCollections(prev => prev.map(c => 
            c.id === updatedCollection.id ? updatedCollection : c
          ));
          break;
          
        case 'request_updated':
          const updatedRequest = event.data as Request;
          setCollections(prev => prev.map(collection => ({
            ...collection,
            requests: collection.requests?.map(req => 
              req.id === updatedRequest.id ? updatedRequest : req
            ) || []
          })));
          
          // Update active request if it's the one being updated
          if (activeRequest?.id === updatedRequest.id) {
            setActiveRequest(updatedRequest);
          }
          break;
          
        case 'test_result_updated':
          const { requestId, results } = event.data as { requestId: number; results: TestResult[] };
          setTestResults(prev => new Map(prev).set(requestId, results));
          break;
          
        case 'collection_deleted':
          const deletedCollectionId = event.data as number;
          setCollections(prev => prev.filter(c => c.id !== deletedCollectionId));
          break;
          
        case 'request_deleted':
          const deletedRequestId = event.data as number;
          setCollections(prev => prev.map(collection => ({
            ...collection,
            requests: collection.requests?.filter(r => r.id !== deletedRequestId) || []
          })));
          
          if (activeRequest?.id === deletedRequestId) {
            setActiveRequest(null);
            setResponse(null);
          }
          
          setTestResults(prev => {
            const updated = new Map(prev);
            updated.delete(deletedRequestId);
            return updated;
          });
          
          setTestExecutionResults(prev => {
            const updated = new Map(prev);
            updated.delete(deletedRequestId);
            return updated;
          });
          break;
      }
    });

    return unsubscribe;
  }, [subscribeToUpdates, activeRequest]);

  const loadUserCollections = async (userId: number) => {
    try {
      const userCollections = await dbManager.getUserCollections(userId);
      
      // Load requests for each collection
      const collectionsWithRequests = await Promise.all(
        userCollections.map(async (collection) => {
          const requests = await dbManager.getCollectionRequests(collection.id);
          return { ...collection, requests };
        })
      );
      
      setCollections(collectionsWithRequests);
      
      // Update real-time data cache
      updateDataCache(collectionsWithRequests, testResults, testExecutionResults);
    } catch (error) {
      console.error('Failed to load collections:', error);
    }
  };

  const loadUserTeams = async (userId: number) => {
    try {
      const userTeams = await dbManager.getUserTeams(userId);
      setTeams(userTeams);
    } catch (error) {
      console.error('Failed to load teams:', error);
    }
  };

  const loadAllUsers = async () => {
    try {
      const allUsers = await dbManager.getAllUsers();
      setUsers(allUsers);
    } catch (error) {
      console.error('Failed to load users:', error);
    }
  };

  // Team management functions
  const handleCreateTeam = async (name: string, description: string) => {
    if (!currentUser) return;
    
    try {
      await dbManager.createTeam(name, description, currentUser.id);
      await loadUserTeams(currentUser.id);
    } catch (error) {
      console.error('Failed to create team:', error);
    }
  };

  const handleUpdateTeam = async (teamId: number, updates: Partial<Team>) => {
    try {
      await dbManager.updateTeam(teamId, updates);
      await loadUserTeams(currentUser!.id);
    } catch (error) {
      console.error('Failed to update team:', error);
    }
  };

  const handleDeleteTeam = async (teamId: number) => {
    try {
      await dbManager.deleteTeam(teamId);
      await loadUserTeams(currentUser!.id);
      await loadUserCollections(currentUser!.id); // Reload collections in case any were unassigned
    } catch (error) {
      console.error('Failed to delete team:', error);
    }
  };

  const handleAddTeamMember = async (teamId: number, userId: number, role: 'admin' | 'member' | 'viewer') => {
    try {
      await dbManager.addTeamMember(teamId, userId, role);
      await loadUserTeams(currentUser!.id);
    } catch (error) {
      console.error('Failed to add team member:', error);
    }
  };

  const handleRemoveTeamMember = async (teamId: number, userId: number) => {
    try {
      await dbManager.removeTeamMember(teamId, userId);
      await loadUserTeams(currentUser!.id);
    } catch (error) {
      console.error('Failed to remove team member:', error);
    }
  };

  const handleUpdateTeamMemberRole = async (teamId: number, userId: number, role: 'admin' | 'member' | 'viewer') => {
    try {
      await dbManager.updateTeamMemberRole(teamId, userId, role);
      await loadUserTeams(currentUser!.id);
    } catch (error) {
      console.error('Failed to update member role:', error);
    }
  };

  const handleAssignCollectionToTeam = async (collectionId: number, teamId: number) => {
    try {
      await dbManager.assignCollectionToTeam(collectionId, teamId);
      await loadUserCollections(currentUser!.id);
    } catch (error) {
      console.error('Failed to assign collection to team:', error);
    }
  };

  const handleRemoveCollectionFromTeam = async (collectionId: number) => {
    try {
      await dbManager.removeCollectionFromTeam(collectionId);
      await loadUserCollections(currentUser!.id);
    } catch (error) {
      console.error('Failed to remove collection from team:', error);
    }
  };

  const handleLogin = (user: User) => {
    setCurrentUser(user);
  };

  const handleRequestSelect = (request: Request) => {
    setActiveRequest(request);
    setResponse(null);
  };

  const handleRequestChange = async (updatedRequest: Request) => {
    try {
      await dbManager.updateRequest(updatedRequest.id, updatedRequest);
      setActiveRequest(updatedRequest);
      
      // Update in collections
      const updatedCollections = collections.map(collection => ({
        ...collection,
        requests: collection.requests?.map(req => 
          req.id === updatedRequest.id ? updatedRequest : req
        ) || []
      }));
      
      setCollections(updatedCollections);
      
      // Broadcast real-time update
      broadcastUpdate({
        type: 'request_updated',
        data: updatedRequest
      });
      
    } catch (error) {
      console.error('Failed to update request:', error);
    }
  };

  const handleSendRequest = async () => {
    if (!activeRequest) return;

    setIsLoading(true);
    setResponse(null);

    try {
      // Convert database format to API format
      const apiRequest = {
        id: activeRequest.id.toString(),
        name: activeRequest.name,
        method: activeRequest.method as any,
        url: activeRequest.url,
        headers: activeRequest.headers ? JSON.parse(activeRequest.headers) : {},
        body: activeRequest.body,
        params: activeRequest.params ? JSON.parse(activeRequest.params) : {},
        auth: activeRequest.auth ? JSON.parse(activeRequest.auth) : { type: 'none' }
      };

      const response = await ApiClient.makeRequest(apiRequest);
      setResponse(response);

      // Save test result
      if (activeRequest.tests) {
        const testResult = {
          requestId: activeRequest.id,
          status: response.status >= 200 && response.status < 300 ? 'pass' as const : 'fail' as const,
          responseTime: response.responseTime,
          statusCode: response.status,
          message: response.status >= 400 ? 'Request failed' : 'Request succeeded'
        };

        await dbManager.saveTestResult(testResult);
        await loadTestResults(activeRequest.id);
      }
    } catch (error) {
      console.error('Request failed:', error);
      
      const errorResponse: ApiResponse = {
        status: 0,
        statusText: 'Network Error',
        headers: {},
        data: { error: error instanceof Error ? error.message : 'Unknown error' },
        responseTime: 0,
        size: 0
      };
      
      setResponse(errorResponse);
    } finally {
      setIsLoading(false);
    }
  };

  const handleNewRequest = async () => {
    if (!currentUser || collections.length === 0) return;
    
    setEditingRequest(null); // Clear any existing request being edited
    setShowRequestDialog(true);
  };

  const handleNewCollection = async () => {
    if (!currentUser) return;
    setShowNewCollectionDialog(true);
  };

  const handleNewCollectionConfirm = async (name: string) => {
    if (!currentUser) return;

    try {
      const collectionId = await dbManager.createCollection(name, '', currentUser.id);
      await loadUserCollections(currentUser.id);
      setShowNewCollectionDialog(false);
      
      // Find the newly created collection and broadcast update
      const updatedCollections = await dbManager.getUserCollections(currentUser.id);
      const newCollection = updatedCollections.find(c => c.id === collectionId);
      if (newCollection) {
        broadcastUpdate({
          type: 'collection_updated',
          data: newCollection
        });
      }
    } catch (error) {
      console.error('Failed to create collection:', error);
    }
  };

  const handleNewCollectionCancel = () => {
    setShowNewCollectionDialog(false);
  };

  // Request CRUD handlers
  const handleEditRequest = (request: Request) => {
    setEditingRequest(request);
    setShowRequestDialog(true);
  };

  const handleSaveRequest = async (requestData: Omit<Request, 'id' | 'createdAt' | 'updatedAt'>) => {
    if (!currentUser) return;

    try {
      const requestId = await dbManager.createRequest(requestData);
      const createdRequest = { 
        ...requestData, 
        id: requestId, 
        createdAt: new Date().toISOString(), 
        updatedAt: new Date().toISOString() 
      };
      
      setActiveRequest(createdRequest);
      await loadUserCollections(currentUser.id);
      setShowRequestDialog(false);
      
      // Broadcast real-time update
      broadcastUpdate({
        type: 'request_updated',
        data: createdRequest
      });
    } catch (error) {
      console.error('Failed to create request:', error);
    }
  };

  const handleUpdateRequest = async (id: number, requestData: Partial<Request>) => {
    if (!currentUser) return;

    try {
      await dbManager.updateRequest(id, requestData);
      await loadUserCollections(currentUser.id);
      setShowRequestDialog(false);
      
      // Update active request if it's the one being edited
      if (activeRequest && activeRequest.id === id) {
        const updatedRequest = { ...activeRequest, ...requestData, updatedAt: new Date().toISOString() };
        setActiveRequest(updatedRequest);
      }
      
      // Broadcast real-time update
      broadcastUpdate({
        type: 'request_updated',
        data: { id, ...requestData }
      });
    } catch (error) {
      console.error('Failed to update request:', error);
    }
  };

  const handleDeleteRequest = (request: Request) => {
    setDeleteTarget({ type: 'request', id: request.id, name: request.name });
    setShowDeleteConfirm(true);
  };

  // Test Suite CRUD handlers
  const handleNewTestSuite = (requestId: number) => {
    setEditingTestSuite(null);
    setShowTestSuiteDialog(true);
  };

  const handleEditTestSuite = (testSuite: any) => {
    setEditingTestSuite(testSuite);
    setShowTestSuiteDialog(true);
  };

  const handleSaveTestSuite = async (testSuiteData: any) => {
    if (!currentUser) return;

    try {
      const testSuiteId = await dbManager.saveTestSuite(testSuiteData);
      await loadUserCollections(currentUser.id);
      setShowTestSuiteDialog(false);
      
      // Broadcast real-time update
      broadcastUpdate({
        type: 'test_suite_updated',
        data: { ...testSuiteData, id: testSuiteId }
      });
    } catch (error) {
      console.error('Failed to create test suite:', error);
    }
  };

  const handleUpdateTestSuite = async (id: number, testSuiteData: any) => {
    if (!currentUser) return;

    try {
      await dbManager.updateTestSuite(id, testSuiteData);
      await loadUserCollections(currentUser.id);
      setShowTestSuiteDialog(false);
      
      // Broadcast real-time update
      broadcastUpdate({
        type: 'test_suite_updated',
        data: { id, ...testSuiteData }
      });
    } catch (error) {
      console.error('Failed to update test suite:', error);
    }
  };

  const handleDeleteTestSuite = (testSuite: any) => {
    setDeleteTarget({ type: 'testSuite', id: testSuite.id, name: testSuite.name });
    setShowDeleteConfirm(true);
  };

  // Collection delete handler
  const handleDeleteCollection = (collection: Collection) => {
    setDeleteTarget({ type: 'collection', id: collection.id, name: collection.name });
    setShowDeleteConfirm(true);
  };

  // Generic delete confirmation handler
  const handleConfirmDelete = async () => {
    if (!deleteTarget || !currentUser) return;

    try {
      switch (deleteTarget.type) {
        case 'request':
          await dbManager.deleteRequest(deleteTarget.id);
          // Clear active request if it's the one being deleted
          if (activeRequest && activeRequest.id === deleteTarget.id) {
            setActiveRequest(null);
            setResponse(null);
          }
          break;
        case 'testSuite':
          await dbManager.deleteTestSuite(deleteTarget.id);
          break;
        case 'collection':
          await dbManager.deleteCollection(deleteTarget.id);
          break;
      }
      
      await loadUserCollections(currentUser.id);
      setShowDeleteConfirm(false);
      setDeleteTarget(null);
      
      // Broadcast real-time update
      broadcastUpdate({
        type: `${deleteTarget.type}_deleted`,
        data: { id: deleteTarget.id }
      });
    } catch (error) {
      console.error(`Failed to delete ${deleteTarget.type}:`, error);
    }
  };

  const handleCancelDelete = () => {
    setShowDeleteConfirm(false);
    setDeleteTarget(null);
  };

  const loadTestResults = async (requestId: number) => {
    try {
      const results = await dbManager.getTestResults(requestId);
      setTestResults(prev => new Map(prev).set(requestId, results));
      
      // Broadcast real-time update
      broadcastUpdate({
        type: 'test_result_updated',
        data: { requestId, results }
      });
    } catch (error) {
      console.error('Failed to load test results:', error);
    }
  };

  const handleRunTest = async (requestId: number): Promise<TestResult> => {
    const request = collections.flatMap(c => c.requests || []).find(r => r.id === requestId);
    if (!request) throw new Error('Request not found');

    // Temporarily set as active and run
    const originalActive = activeRequest;
    setActiveRequest(request);
    await handleSendRequest();
    setActiveRequest(originalActive);

    // Return latest test result
    const results = await dbManager.getTestResults(requestId, 1);
    return results[0];
  };

  const handleRunAllTests = async (): Promise<TestResult[]> => {
    const allRequests = collections.flatMap(c => c.requests || []);
    const results: TestResult[] = [];

    for (const request of allRequests) {
      if (request.tests) {
        try {
          const result = await handleRunTest(request.id);
          results.push(result);
        } catch (error) {
          console.error(`Failed to run test for ${request.name}:`, error);
        }
      }
    }

    return results;
  };

  const handleRunTestSuite = async (requestId: number, testSuite: TestSuite, response: ApiResponse, request: any): Promise<TestExecutionResult[]> => {
    // This would run a test suite against a response and return detailed execution results
    // For now, return empty array as placeholder
    // TODO: Implement proper test suite execution
    console.log('Running test suite:', testSuite.name, 'for request:', requestId);
    return [];
  };

  // UI Test Suite handlers
  const handleNewUITestSuite = (testSuite?: UITestSuite) => {
    if (testSuite) {
      // Save the new test suite
      handleSaveUITestSuite(testSuite);
    } else {
      // This will trigger the UI test dialog in EnhancedTestExplorer
      console.log('Creating new UI test suite');
    }
  };

  const handleEditUITestSuite = (testSuite: UITestSuite) => {
    console.log('Editing UI test suite:', testSuite.name);
  };

  const handleDeleteUITestSuite = (testSuite: UITestSuite) => {
    const updatedSuites = new Map(uiTestSuites);
    updatedSuites.delete(testSuite.id);
    setUITestSuites(updatedSuites);
    
    // Also remove execution results
    const updatedResults = new Map(uiTestExecutionResults);
    updatedResults.delete(testSuite.id);
    setUITestExecutionResults(updatedResults);
  };

  const handleRunUITestSuite = async (testSuite: UITestSuite): Promise<UITestExecutionResult[]> => {
    try {
      const results = await UITestRunner.getInstance().executeUITestSuite(testSuite);
      
      // Store results
      const updatedResults = new Map(uiTestExecutionResults);
      updatedResults.set(testSuite.id, results);
      setUITestExecutionResults(updatedResults);
      
      return results;
    } catch (error) {
      console.error('Failed to run UI test suite:', error);
      return [];
    }
  };

  const handleRunAllUITests = async (): Promise<UITestExecutionResult[]> => {
    const allResults: UITestExecutionResult[] = [];
    
    for (const testSuite of uiTestSuites.values()) {
      const results = await handleRunUITestSuite(testSuite);
      allResults.push(...results);
    }
    
    return allResults;
  };

  const handleSaveUITestSuite = (testSuite: UITestSuite) => {
    const updatedSuites = new Map(uiTestSuites);
    updatedSuites.set(testSuite.id, testSuite);
    setUITestSuites(updatedSuites);
  };

  const handleExportCollections = async (selectedCollections: Collection[], selectedTestSuites: TestSuite[]) => {
    if (!currentUser) return;

    try {
      const result = await (window as any).electronAPI.exportCollection({
        collections: selectedCollections,
        testSuites: selectedTestSuites,
        exportedBy: currentUser.username
      });

      if (result.success) {
        console.log('Export successful:', result.stats);
        // Could show a success notification here
      } else if (result.error) {
        console.error('Export failed:', result.error);
        // Could show an error notification here
      }
    } catch (error) {
      console.error('Export failed:', error);
    }
  };

  const handleImportCollections = async (importData: any, _options: any) => {
    if (!currentUser) return;

    try {
      // Create collections in the database
      for (const collection of importData.collections) {
        const collectionId = await dbManager.createCollection(
          collection.name,
          collection.description || '',
          collection.ownerId
        );

        // Create requests for this collection
        if (collection.requests) {
          for (const request of collection.requests) {
            await dbManager.createRequest({
              ...request,
              collectionId: collectionId
            });
          }
        }
      }

      // Reload collections to show imported data
      await loadUserCollections(currentUser.id);
      
      console.log('Import successful');
      // Could show a success notification here
    } catch (error) {
      console.error('Import failed:', error);
      // Could show an error notification here
    }
  };

  if (!isInitialized) {
    return (
      <div className="app-loading">
        <div className="spinner"></div>
        <p>Initializing API Tester 3...</p>
      </div>
    );
  }

  if (!currentUser) {
    return (
      <LoginDialog
        authManager={authManager}
        onLogin={handleLogin}
      />
    );
  }

  return (
    <div className="app-container enhanced">
      <DockableLayout
        user={currentUser}
        collections={collections}
        activeRequest={activeRequest}
        response={response}
        isLoading={isLoading}
        testResults={testResults}
        testSuites={testSuites}
        testExecutionResults={testExecutionResults}
        uiTestSuites={uiTestSuites}
        uiTestExecutionResults={uiTestExecutionResults}
        theme={theme}
        enableSyntaxHighlighting={enableSyntaxHighlighting}
        onRequestSelect={handleRequestSelect}
        onRequestChange={handleRequestChange}
        onSendRequest={handleSendRequest}
        onNewRequest={handleNewRequest}
        onNewCollection={handleNewCollection}
        onEditRequest={handleEditRequest}
        onDeleteRequest={handleDeleteRequest}
        onNewTestSuite={handleNewTestSuite}
        onEditTestSuite={handleEditTestSuite}
        onDeleteTestSuite={handleDeleteTestSuite}
        onNewUITestSuite={handleNewUITestSuite}
        onEditUITestSuite={handleEditUITestSuite}
        onDeleteUITestSuite={handleDeleteUITestSuite}
        onDeleteCollection={handleDeleteCollection}
        onRunTest={handleRunTest}
        onRunAllTests={handleRunAllTests}
        onRunTestSuite={handleRunTestSuite}
        onRunUITestSuite={handleRunUITestSuite}
        onRunAllUITests={handleRunAllUITests}
        onUserProfile={() => {/* TODO: Profile dialog */}}
        onSettings={() => setShowSettings(true)}
        onTeamManager={() => setShowTeamManager(true)}
      />

      {showTeamManager && currentUser && (
        <TeamManager
          teams={teams}
          users={users}
          collections={collections}
          currentUser={currentUser}
          onCreateTeam={handleCreateTeam}
          onUpdateTeam={handleUpdateTeam}
          onDeleteTeam={handleDeleteTeam}
          onAddMember={handleAddTeamMember}
          onRemoveMember={handleRemoveTeamMember}
          onUpdateMemberRole={handleUpdateTeamMemberRole}
          onAssignCollection={handleAssignCollectionToTeam}
          onRemoveCollection={handleRemoveCollectionFromTeam}
          onClose={() => setShowTeamManager(false)}
        />
      )}

      {showSettings && (
        <SettingsDialog
          isOpen={showSettings}
          onClose={() => setShowSettings(false)}
          settingsManager={settingsManager}
        />
      )}

      {showImportExport && currentUser && (
        <ImportExportDialog
          isOpen={true}
          mode={showImportExport}
          currentUser={currentUser}
          collections={collections}
          testSuites={testSuites}
          onClose={() => setShowImportExport(null)}
          onImport={handleImportCollections}
          onExport={handleExportCollections}
        />
      )}

      {showDocumentation && (
        <DocumentationDialog
          isOpen={showDocumentation}
          onClose={() => setShowDocumentation(false)}
          documentType={documentationType}
        />
      )}

      {showCodeGeneration && (
        <CodeGenerationDialog
          isOpen={showCodeGeneration}
          onClose={() => setShowCodeGeneration(false)}
        />
      )}

      <InputDialog
        isOpen={showNewCollectionDialog}
        title="Create New Collection"
        message="Enter a name for your new collection:"
        placeholder="Collection name..."
        onConfirm={handleNewCollectionConfirm}
        onCancel={handleNewCollectionCancel}
        icon={<CollectionIcon />}
        validation={(value) => {
          if (value.length < 2) return 'Collection name must be at least 2 characters';
          if (value.length > 50) return 'Collection name must be less than 50 characters';
          return null;
        }}
      />

      <RequestDialog
        isOpen={showRequestDialog}
        title={
          editingRequest && editingRequest.id === -1 
            ? 'Duplicate Request' 
            : editingRequest 
              ? 'Edit Request' 
              : 'Create New Request'
        }
        request={editingRequest}
        collections={collections}
        onSave={handleSaveRequest}
        onUpdate={handleUpdateRequest}
        onCancel={() => setShowRequestDialog(false)}
      />

      <TestSuiteDialog
        isOpen={showTestSuiteDialog}
        title={editingTestSuite ? 'Edit Test Suite' : 'Create New Test Suite'}
        testSuite={editingTestSuite}
        requestId={activeRequest?.id || 0}
        onSave={handleSaveTestSuite}
        onUpdate={handleUpdateTestSuite}
        onCancel={() => setShowTestSuiteDialog(false)}
      />

      <ConfirmDialog
        isOpen={showDeleteConfirm}
        title={`Delete ${deleteTarget?.type || 'Item'}`}
        message={`Are you sure you want to delete "${deleteTarget?.name}"? This action cannot be undone.`}
        confirmText="Delete"
        cancelText="Cancel"
        variant="danger"
        onConfirm={handleConfirmDelete}
        onCancel={handleCancelDelete}
      />
    </div>
  );
};<|MERGE_RESOLUTION|>--- conflicted
+++ resolved
@@ -1,9 +1,5 @@
 import React, { useState, useEffect } from 'react';
-<<<<<<< HEAD
-import { DatabaseManager, User, Collection, Request, TestResult, Project } from '../database/DatabaseManager';
-=======
-import { DatabaseManager, User, Collection, Request, TestResult, Team } from '../database/DatabaseManager';
->>>>>>> 8afc58aa
+import { DatabaseManager, User, Collection, Request, TestResult, Project, Team } from '../database/DatabaseManager';
 import { AuthManager } from '../auth/AuthManager';
 import { SettingsManager } from '../settings/SettingsManager';
 import { LoginDialog } from './LoginDialog';
@@ -115,7 +111,8 @@
       setCurrentUser(session?.user || null);
       if (session?.user) {
         loadUserCollections(session.user.id);
-<<<<<<< HEAD
+        loadUserTeams(session.user.id);
+        loadAllUsers(); // Load all users for team management
         
         // Initialize with sample UI test suite for demonstration
         const sampleUITestSuite: UITestSuite = {
@@ -156,10 +153,6 @@
         const initialUITestSuites = new Map<string, UITestSuite>();
         initialUITestSuites.set(sampleUITestSuite.id, sampleUITestSuite);
         setUITestSuites(initialUITestSuites);
-=======
-        loadUserTeams(session.user.id);
-        loadAllUsers(); // Load all users for team management
->>>>>>> 8afc58aa
       } else {
         setCollections([]);
         setTeams([]);
