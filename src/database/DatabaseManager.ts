--- conflicted
+++ resolved
@@ -12,21 +12,22 @@
   lastLogin?: string;
 }
 
-<<<<<<< HEAD
 export interface Project {
-=======
-export interface Team {
->>>>>>> 8afc58aa
   id: number;
   name: string;
   description?: string;
   ownerId: number;
-<<<<<<< HEAD
   isShared: boolean;
   createdAt: string;
   updatedAt: string;
   collections?: Collection[];
-=======
+}
+
+export interface Team {
+  id: number;
+  name: string;
+  description?: string;
+  ownerId: number;
   members: TeamMember[];
   createdAt: string;
   updatedAt: string;
@@ -38,7 +39,6 @@
   userId: number;
   role: 'admin' | 'member' | 'viewer';
   joinedAt: string;
->>>>>>> 8afc58aa
 }
 
 export interface Collection {
